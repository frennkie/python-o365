--- conflicted
+++ resolved
@@ -1,10 +1,6 @@
 import os
 from setuptools import setup, find_packages
 
-<<<<<<< HEAD
-=======
-from setuptools import setup
->>>>>>> a1b9f00d
 
 # Available classifiers: https://pypi.org/pypi?%3Aaction=list_classifiers
 CLASSIFIERS = [
@@ -12,7 +8,6 @@
     'Intended Audience :: Developers',
     'License :: OSI Approved :: Apache Software License',
     'Topic :: Office/Business :: Office Suites',
-<<<<<<< HEAD
     'Topic :: Software Development :: Libraries',
     'Programming Language :: Python',
     'Programming Language :: Python :: 3 :: Only',
@@ -47,7 +42,7 @@
     packages=find_packages(),
     url='https://github.com/O365/python-o365',
     license='Apache License 2.0',
-    author='Janscas',
+    author='Janscas, Roycem90, Narcolapser',
     author_email='janscas@users.noreply.github.com',
     maintainer='Janscas',
     maintainer_email='janscas@users.noreply.github.com',
@@ -57,38 +52,4 @@
     classifiers=CLASSIFIERS,
     python_requires=">=3.4",
     install_requires=requires,
-)
-=======
-    'Topic :: Software Development :: Libraries'
-]
-
-with open("README.md", "r") as fh:
-    long_description = fh.read()
-
-setup(name='O365',
-      version='0.9.17',
-      description='Python library for working with Microsoft Office 365',
-      long_description=long_description,
-      long_description_content_type="text/markdown",
-      author='Toben Archer',
-      author_email='sandslash+O365@gmail.com',
-      url='https://github.com/Narcolapser/python-o365',
-      packages=['O365'],
-      install_requires=['requests', 'oauthlib', 'requests_oauthlib', 'future'],
-      license='Apache 2.0',
-      classifiers=CLASSIFIERS
-      )
-
-"""
-Quick reference:
-
-Generate dist:
-python setup.py sdist bdist_wheel
-
-Upload to TestPyPI
-twine upload --repository-url https://test.pypi.org/legacy/ dist/*
-
-Upload to PyPI
-twine upload dist/*
-"""
->>>>>>> a1b9f00d
+)