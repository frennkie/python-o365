import datetime as dt
import logging
from collections import OrderedDict
from enum import Enum

import pytz

from O365.utils.decorators import fluent

ME_RESOURCE = 'me'
USERS_RESOURCE = 'users'

NEXT_LINK_KEYWORD = '@odata.nextLink'

log = logging.getLogger(__name__)

MAX_RECIPIENTS_PER_MESSAGE = 500  # Actual limit on Office 365


class ImportanceLevel(Enum):
    Normal = 'normal'
    Low = 'low'
    High = 'high'


class OutlookWellKnowFolderNames(Enum):
    INBOX = 'Inbox'
    JUNK = 'JunkEmail'
    DELETED = 'DeletedItems'
    DRAFTS = 'Drafts'
    SENT = 'SentItems'
    OUTBOX = 'Outbox'


class OneDriveWellKnowFolderNames(Enum):
    DOCUMENTS = 'documents'
    PHOTOS = 'photos'
    CAMERA_ROLL = 'cameraroll'
    APP_ROOT = 'approot'
    MUSIC = 'music'
    ATTACHMENTS = 'attachments'


class ChainOperator(Enum):
    AND = 'and'
    OR = 'or'


class TrackerSet(set):
    def __init__(self, *args, casing=None, **kwargs):
        """ A Custom Set that changes the casing of it's keys

        :param func casing: a function to convert into specified case
        """
        self.cc = casing
        super().__init__(*args, **kwargs)

    def add(self, value):
        value = self.cc(value)
        super().add(value)


class ApiComponent:
    """ Base class for all object interactions with the Cloud Service API

    Exposes common access methods to the api protocol within all Api objects
    """

    _cloud_data_key = '__cloud_data__'  # wraps cloud data with this dict key
    _endpoints = {}  # dict of all API service endpoints needed

    def __init__(self, *, protocol=None, main_resource=None, **kwargs):
        """ Object initialization

        :param Protocol protocol: A protocol class or instance to be used with
         this connection
        :param str main_resource: main_resource to be used in these API
         communications
        """
        self.protocol = protocol() if isinstance(protocol, type) else protocol
        if self.protocol is None:
            raise ValueError('Protocol not provided to Api Component')
        self.main_resource = (self._parse_resource(
            main_resource if main_resource is not None
            else protocol.default_resource))
        # noinspection PyUnresolvedReferences
        self._base_url = '{}{}'.format(self.protocol.service_url,
                                       self.main_resource)
        if self._base_url.endswith('/'):
            # when self.main_resource is empty then remove the last slash.
            self._base_url = self._base_url[:-1]
        super().__init__()

    def __str__(self):
        return self.__repr__()

    def __repr__(self):
        return 'Api Component on resource: {}'.format(self.main_resource)

    @staticmethod
    def _parse_resource(resource):
        """ Parses and completes resource information """
        resource = resource.strip() if resource else resource
        if resource in {ME_RESOURCE, USERS_RESOURCE}:
            return resource
        elif '@' in resource and not resource.startswith(USERS_RESOURCE):
            # when for example accessing a shared mailbox the
            # resource is set to the email address. we have to prefix
            # the email with the resource 'users/' so --> 'users/email_address'
            return '{}/{}'.format(USERS_RESOURCE, resource)
        else:
            return resource

    def build_url(self, endpoint):
        """ Returns a url for a given endpoint using the protocol
        service url

        :param str endpoint: endpoint to build the url for
        :return: final url
        :rtype: str
        """
        return '{}{}'.format(self._base_url, endpoint)

    def _gk(self, keyword):
        """ Alias for protocol.get_service_keyword """
        return self.protocol.get_service_keyword(keyword)

    def _cc(self, dict_key):
        """ Alias for protocol.convert_case """
        return self.protocol.convert_case(dict_key)

    def new_query(self, attribute=None):
        """ Create a new query to filter results

        :param str attribute: attribute to apply the query for
        :return: new Query
        :rtype: Query
        """
        return Query(attribute=attribute, protocol=self.protocol)

    q = new_query  # alias for new query


class Pagination(ApiComponent):
    """ Utility class that allows batching requests to the server """

    def __init__(self, *, parent=None, data=None, constructor=None,
                 next_link=None, limit=None):
        """ Returns an iterator that returns data until it's exhausted.
        Then will request more data (same amount as the original request)
        to the server until this data is exhausted as well.
        Stops when no more data exists or limit is reached.

        :param parent: the parent class. Must implement attributes:
         con, api_version, main_resource
        :param data: the start data to be return
        :param constructor: the data constructor for the next batch.
         It can be a function.
        :param str next_link: the link to request more data to
        :param int limit: when to stop retrieving more data
        """
        if parent is None:
            raise ValueError('Parent must be another Api Component')

        super().__init__(protocol=parent.protocol,
                         main_resource=parent.main_resource)

        self.parent = parent
        self.con = parent.con
        self.constructor = constructor
        self.next_link = next_link
        self.limit = limit
        self.data = data if data else []

        data_count = len(data)
        if limit and limit < data_count:
            self.data_count = limit
            self.total_count = limit
        else:
            self.data_count = data_count
            self.total_count = data_count
        self.state = 0

    def __str__(self):
        return self.__repr__()

    def __repr__(self):
        if callable(self.constructor):
            return 'Pagination Iterator'
        else:
            return "'{}' Iterator".format(
                self.constructor.__name__ if self.constructor else 'Unknown')

    def __bool__(self):
        return bool(self.data) or bool(self.next_link)

    def __iter__(self):
        return self

    def __next__(self):
        if self.state < self.data_count:
            value = self.data[self.state]
            self.state += 1
            return value
        else:
            if self.limit and self.total_count >= self.limit:
                raise StopIteration()

        if self.next_link is None:
            raise StopIteration()

        response = self.con.get(self.next_link)
        if not response:
            raise StopIteration()

        data = response.json()

        self.next_link = data.get(NEXT_LINK_KEYWORD, None) or None
        data = data.get('value', [])
        if self.constructor:
            # Everything  from cloud must be passed as self._cloud_data_key
            if callable(self.constructor) and not isinstance(self.constructor,
                                                             type):
                self.data = [self.constructor(value)(parent=self.parent, **{
                    self._cloud_data_key: value}) for value in data]
            else:
                self.data = [self.constructor(parent=self.parent,
                                              **{self._cloud_data_key: value})
                             for value in data]
        else:
            self.data = data

        items_count = len(data)
        if self.limit:
            dif = self.limit - (self.total_count + items_count)
            if dif < 0:
                self.data = self.data[:dif]
                self.next_link = None  # stop batching
                items_count = items_count + dif
        if items_count:
            self.data_count = items_count
            self.total_count += items_count
            self.state = 0
            value = self.data[self.state]
            self.state += 1
            return value
        else:
            raise StopIteration()


class Query:
    """ Helper to conform OData filters """
    _mapping = {
        'from': 'from/emailAddress/address',
        'to': 'toRecipients/emailAddress/address',
        'start': 'start/DateTime',
        'end': 'end/DateTime'
    }

    def __init__(self, attribute=None, *, protocol):
        """ Build a query to apply OData filters
        https://docs.microsoft.com/en-us/graph/query-parameters

        :param str attribute: attribute to apply the query for
        :param Protocol protocol: protocol to use for connecting
        """
        self.protocol = protocol() if isinstance(protocol, type) else protocol
        self._attribute = None
        self._chain = None
        self.new(attribute)
        self._negation = False
        self._filters = []
        self._order_by = OrderedDict()
        self._selects = set()

    def __str__(self):
        return 'Filter: {}\nOrder: {}\nSelect: {}'.format(self.get_filters(),
                                                          self.get_order(),
                                                          self.get_selects())

    def __repr__(self):
        return self.__str__()

    @fluent
    def select(self, *attributes):
        """ Adds the attribute to the $select parameter

        :param str attributes: the attributes tuple to select.
         If empty, the on_attribute previously set is added.
        :rtype: Query
        """
        if attributes:
            for attribute in attributes:
                attribute = self.protocol.convert_case(
                    attribute) if attribute and isinstance(attribute,
                                                           str) else None
                if attribute:
                    if '/' in attribute:
                        # only parent attribute can be selected
                        attribute = attribute.split('/')[0]
                    self._selects.add(attribute)
        else:
            if self._attribute:
                self._selects.add(self._attribute)

        return self

    def as_params(self):
        """ Returns the filters and orders as query parameters

        :rtype: dict
        """
        params = {}
        if self.has_filters:
            params['$filter'] = self.get_filters()
        if self.has_order:
            params['$orderby'] = self.get_order()
        if self.has_selects:
            params['$select'] = self.get_selects()
        return params

    @property
    def has_filters(self):
        """ Whether the query has filters or not

        :rtype: bool
        """
        return bool(self._filters)

    @property
    def has_order(self):
        """ Whether the query has order_by or not

        :rtype: bool
        """
        return bool(self._order_by)

    @property
    def has_selects(self):
        """ Whether the query has select filters or not

        :rtype: bool
        """
        return bool(self._selects)

    def get_filters(self):
        """ Returns the result filters

        :rtype: str or None
        """
        if self._filters:
            filters_list = self._filters
            if isinstance(filters_list[-1], Enum):
                filters_list = filters_list[:-1]
            return ' '.join(
                [fs.value if isinstance(fs, Enum) else fs[1] for fs in
                 filters_list]).strip()
        else:
            return None

    def get_order(self):
        """ Returns the result order by clauses

        :rtype: str or None
        """
        # first get the filtered attributes in order as they must appear
        # in the order_by first
        if not self.has_order:
            return None
        filter_order_clauses = OrderedDict([(filter_attr[0], None)
                                            for filter_attr in self._filters
                                            if isinstance(filter_attr, tuple)])

        # any order_by attribute that appears in the filters is ignored
        order_by_dict = self._order_by.copy()
        for filter_oc in filter_order_clauses.keys():
            direction = order_by_dict.pop(filter_oc, None)
            filter_order_clauses[filter_oc] = direction

        filter_order_clauses.update(
            order_by_dict)  # append any remaining order_by clause

        if filter_order_clauses:
            return ','.join(['{} {}'.format(attribute,
                                            direction if direction else '')
                            .strip()
                             for attribute, direction in
                             filter_order_clauses.items()])
        else:
            return None

    def get_selects(self):
        """ Returns the result select clause

        :rtype: str or None
        """
        if self._selects:
            return ','.join(self._selects)
        else:
            return None

    def _get_mapping(self, attribute):
        if attribute:
            mapping = self._mapping.get(attribute)
            if mapping:
                attribute = '/'.join(
                    [self.protocol.convert_case(step) for step in
                     mapping.split('/')])
            else:
                attribute = self.protocol.convert_case(attribute)
            return attribute
        return None

    @fluent
    def new(self, attribute, operation=ChainOperator.AND):
        """ Combine with a new query

        :param str attribute: attribute of new query
        :param ChainOperator operation: operation to combine to new query
        :rtype: Query
        """
        if isinstance(operation, str):
            operation = ChainOperator(operation)
        self._chain = operation
        self._attribute = self._get_mapping(attribute) if attribute else None
        self._negation = False
        return self

    def clear_filters(self):
        """ Clear filters """
        self._filters = []

    def clear(self):
        """ Clear everything """
        self._filters = []
        self._order_by = OrderedDict()
        self._selects = set()
        self._negation = False
        self._attribute = None
        self._chain = None
        return self

    @fluent
    def negate(self):
        """ Apply a not operator

        :rtype: Query
        """
        self._negation = not self._negation
        return self

    @fluent
    def chain(self, operation=ChainOperator.AND):
        """ Start a chain operation

        :param ChainOperator operation: how to combine with a new one
        :rtype: Query
        """
        if isinstance(operation, str):
            operation = ChainOperator(operation)
        self._chain = operation
        return self

    def on_attribute(self, attribute):
        """ Apply query on attribute, to be used along with chain()

        :param str attribute: attribute name
        :rtype: Query
        """
        self._attribute = self._get_mapping(attribute)
        return self

    def _add_filter(self, filter_str):
        if self._attribute:
            if self._filters and not isinstance(self._filters[-1],
                                                ChainOperator):
                self._filters.append(self._chain)
            self._filters.append((self._attribute, filter_str))
        else:
            raise ValueError(
                'Attribute property needed. call on_attribute(attribute) '
                'or new(attribute)')

    def _parse_filter_word(self, word):
        """ Converts the word parameter into the correct format """
        if isinstance(word, str):
            word = "'{}'".format(word)
        elif isinstance(word, dt.date):
            if isinstance(word, dt.datetime):
                if word.tzinfo is None:
                    # if it's a naive datetime, localize the datetime.
                    word = self.protocol.timezone.localize(
                        word)  # localize datetime into local tz
                if word.tzinfo != pytz.utc:
<<<<<<< HEAD
                    word = word.astimezone(
                        pytz.utc)  # transform local datetime to utc
            word = '{}'.format(
                word.isoformat())  # convert datetime to isoformat
=======
                    word = word.astimezone(pytz.utc)  # transform local datetime to utc
            if '/' in self._attribute:
                # TODO: this is a fix for the case when the parameter filtered is a string instead a dateTimeOffset
                #  but checking the '/' is not correct, but it will differenciate for now the case on events:
                #  start/dateTime (date is a string here) from the case on other dates such as
                #  receivedDateTime (date is a dateTimeOffset)
                word = "'{}'".format(word.isoformat())  # convert datetime to isoformat.
            else:
                word = "{}".format(word.isoformat())  # convert datetime to isoformat
>>>>>>> 81654849
        elif isinstance(word, bool):
            word = str(word).lower()
        return word

<<<<<<< HEAD
    @fluent
=======
    @staticmethod
    def _prepare_sentence(attribute, operation, word, negation=False):
        return '{} {} {} {}'.format('not' if negation else '', attribute, operation, word).strip()

>>>>>>> 81654849
    def logical_operator(self, operation, word):
        """ Apply a logical operator

        :param str operation: how to combine with a new one
        :param word: other parameter for the operation
         (a = b) would be like a.logical_operator('eq', 'b')
        :rtype: Query
        """
        word = self._parse_filter_word(word)
<<<<<<< HEAD
        sentence = '{} {} {} {}'.format('not' if self._negation else '',
                                        self._attribute, operation,
                                        word).strip()
        self._add_filter(sentence)
=======
        self._add_filter(self._prepare_sentence(self._attribute, operation, word, self._negation))
>>>>>>> 81654849
        return self

    @fluent
    def equals(self, word):
        """ Add a equals check

        :param str word: word to compare with
        :rtype: Query
        """
        return self.logical_operator('eq', word)

    @fluent
    def unequal(self, word):
        """ Add a unequals check

        :param str word: word to compare with
        :rtype: Query
        """
        return self.logical_operator('ne', word)

    @fluent
    def greater(self, word):
        """ Add a greater than check

        :param str word: word to compare with
        :rtype: Query
        """
        return self.logical_operator('gt', word)

    @fluent
    def greater_equal(self, word):
        """ Add a greater than or equal to check

        :param str word: word to compare with
        :rtype: Query
        """
        return self.logical_operator('ge', word)

    @fluent
    def less(self, word):
        """ Add a less than check

        :param str word: word to compare with
        :rtype: Query
        """
        return self.logical_operator('lt', word)

    @fluent
    def less_equal(self, word):
        """ Add a less than or equal to check

        :param str word: word to compare with
        :rtype: Query
        """
        return self.logical_operator('le', word)

<<<<<<< HEAD
    @fluent
=======
    @staticmethod
    def _prepare_function(function_name, attribute, word, negation=False):
        return "{} {}({}, {})".format('not' if negation else '', function_name, attribute, word).strip()

>>>>>>> 81654849
    def function(self, function_name, word):
        """ Apply a function on given word

        :param str function_name: function to apply
        :param str word: word to apply function on
        :rtype: Query
        """
        word = self._parse_filter_word(word)

<<<<<<< HEAD
        self._add_filter(
            "{} {}({}, {})".format('not' if self._negation else '',
                                   function_name, self._attribute,
                                   word).strip())
=======
        self._add_filter(self._prepare_function(function_name, self._attribute, word, self._negation))
>>>>>>> 81654849
        return self

    @fluent
    def contains(self, word):
        """ Adds a contains word check

        :param str word: word to check
        :rtype: Query
        """
        return self.function('contains', word)

    @fluent
    def startswith(self, word):
        """ Adds a startswith word check

        :param str word: word to check
        :rtype: Query
        """
        return self.function('startswith', word)

    @fluent
    def endswith(self, word):
        """ Adds a endswith word check

        :param str word: word to check
        :rtype: Query
        """
        return self.function('endswith', word)

<<<<<<< HEAD
    @fluent
=======
    def iterable(self, iterable_name, *, collection, attribute, word, func=None, operation=None):
        """ Performs a filter with the OData 'iterable_name' keyword on the collection

        For example:
        q.iterable('any', collection='email_addresses', attribute='address', operation='eq', word='george@best.com')

        will transform to a filter such as:

        emailAddresses/any(a:a/address eq 'george@best.com')

        :param iterable_name: the OData name of the iterable
        :param collection: the collection to apply the any keyword on
        :param attribute: the attribute of the collection to check
        :param word: the word to check
        :param func: the logical function to apply to the attribute inside the collection
        :param operation: the logical operation to apply to the attribute inside the collection
        """

        if func is None and operation is None:
            raise ValueError('Provide a function or an operation to apply')
        elif func is not None and operation is not None:
            raise ValueError('Provide either a function or an operation but not both')

        current_att = self._attribute
        self._attribute = iterable_name

        word = self._parse_filter_word(word)
        collection = self._get_mapping(collection)
        attribute = self._get_mapping(attribute)

        if func is not None:
            sentence = self._prepare_function(func, attribute, word)
        else:
            sentence = self._prepare_sentence(attribute, operation, word)

        self._add_filter('{}/{}(a:a/{})'.format(collection, iterable_name, sentence))

        self._attribute = current_att

        return self

    def any(self, *, collection, attribute, word, func=None, operation=None):
        """ Performs a filter with the OData 'any' keyword on the collection

        For example:
        q.any(collection='email_addresses', attribute='address', operation='eq', word='george@best.com')

        will transform to a filter such as:

        emailAddresses/any(a:a/address eq 'george@best.com')

        :param collection: the collection to apply the any keyword on
        :param attribute: the attribute of the collection to check
        :param word: the word to check
        :param func: the logical function to apply to the attribute inside the collection
        :param operation: the logical operation to apply to the attribute inside the collection
        """

        return self.iterable('any', collection=collection, attribute=attribute, word=word, func=func, operation=operation)

    def all(self, *, collection, attribute, word, func=None, operation=None):
        """ Performs a filter with the OData 'all' keyword on the collection

        For example:
        q.all(collection='email_addresses', attribute='address', operation='eq', word='george@best.com')

        will transform to a filter such as:

        emailAddresses/all(a:a/address eq 'george@best.com')

        :param collection: the collection to apply the all keyword on
        :param attribute: the attribute of the collection to check
        :param word: the word to check
        :param func: the logical function to apply to the attribute inside the collection
        :param operation: the logical operation to apply to the attribute inside the collection
        """

        return self.iterable('all', collection=collection, attribute=attribute, word=word, func=func, operation=operation)

>>>>>>> 81654849
    def order_by(self, attribute=None, *, ascending=True):
        """ Applies a order_by clause

        :param str attribute: attribute to apply on
        :param bool ascending: should it apply ascending order or descending
        :rtype: Query
        """
        attribute = self._get_mapping(attribute) or self._attribute
        if attribute:
            self._order_by[attribute] = None if ascending else 'desc'
        else:
            raise ValueError(
                'Attribute property needed. call on_attribute(attribute) '
                'or new(attribute)')
        return self<|MERGE_RESOLUTION|>--- conflicted
+++ resolved
@@ -430,8 +430,12 @@
         """ Clear filters """
         self._filters = []
 
+    @fluent
     def clear(self):
-        """ Clear everything """
+        """ Clear everything
+
+        :rtype: Query
+        """
         self._filters = []
         self._order_by = OrderedDict()
         self._selects = set()
@@ -461,6 +465,7 @@
         self._chain = operation
         return self
 
+    @fluent
     def on_attribute(self, attribute):
         """ Apply query on attribute, to be used along with chain()
 
@@ -492,34 +497,31 @@
                     word = self.protocol.timezone.localize(
                         word)  # localize datetime into local tz
                 if word.tzinfo != pytz.utc:
-<<<<<<< HEAD
                     word = word.astimezone(
                         pytz.utc)  # transform local datetime to utc
-            word = '{}'.format(
-                word.isoformat())  # convert datetime to isoformat
-=======
-                    word = word.astimezone(pytz.utc)  # transform local datetime to utc
             if '/' in self._attribute:
-                # TODO: this is a fix for the case when the parameter filtered is a string instead a dateTimeOffset
-                #  but checking the '/' is not correct, but it will differenciate for now the case on events:
-                #  start/dateTime (date is a string here) from the case on other dates such as
+                # TODO: this is a fix for the case when the parameter
+                # filtered is a string instead a dateTimeOffset
+                #  but checking the '/' is not correct, but it will
+                # differentiate for now the case on events:
+                #  start/dateTime (date is a string here) from
+                # the case on other dates such as
                 #  receivedDateTime (date is a dateTimeOffset)
-                word = "'{}'".format(word.isoformat())  # convert datetime to isoformat.
+                word = "'{}'".format(
+                    word.isoformat())  # convert datetime to isoformat.
             else:
-                word = "{}".format(word.isoformat())  # convert datetime to isoformat
->>>>>>> 81654849
+                word = "{}".format(
+                    word.isoformat())  # convert datetime to isoformat
         elif isinstance(word, bool):
             word = str(word).lower()
         return word
 
-<<<<<<< HEAD
-    @fluent
-=======
     @staticmethod
     def _prepare_sentence(attribute, operation, word, negation=False):
-        return '{} {} {} {}'.format('not' if negation else '', attribute, operation, word).strip()
-
->>>>>>> 81654849
+        return '{} {} {} {}'.format('not' if negation else '', attribute,
+                                    operation, word).strip()
+
+    @fluent
     def logical_operator(self, operation, word):
         """ Apply a logical operator
 
@@ -529,14 +531,9 @@
         :rtype: Query
         """
         word = self._parse_filter_word(word)
-<<<<<<< HEAD
-        sentence = '{} {} {} {}'.format('not' if self._negation else '',
-                                        self._attribute, operation,
-                                        word).strip()
-        self._add_filter(sentence)
-=======
-        self._add_filter(self._prepare_sentence(self._attribute, operation, word, self._negation))
->>>>>>> 81654849
+        self._add_filter(
+            self._prepare_sentence(self._attribute, operation, word,
+                                   self._negation))
         return self
 
     @fluent
@@ -593,14 +590,12 @@
         """
         return self.logical_operator('le', word)
 
-<<<<<<< HEAD
-    @fluent
-=======
     @staticmethod
     def _prepare_function(function_name, attribute, word, negation=False):
-        return "{} {}({}, {})".format('not' if negation else '', function_name, attribute, word).strip()
-
->>>>>>> 81654849
+        return "{} {}({}, {})".format('not' if negation else '', function_name,
+                                      attribute, word).strip()
+
+    @fluent
     def function(self, function_name, word):
         """ Apply a function on given word
 
@@ -610,14 +605,9 @@
         """
         word = self._parse_filter_word(word)
 
-<<<<<<< HEAD
         self._add_filter(
-            "{} {}({}, {})".format('not' if self._negation else '',
-                                   function_name, self._attribute,
-                                   word).strip())
-=======
-        self._add_filter(self._prepare_function(function_name, self._attribute, word, self._negation))
->>>>>>> 81654849
+            self._prepare_function(function_name, self._attribute, word,
+                                   self._negation))
         return self
 
     @fluent
@@ -647,31 +637,35 @@
         """
         return self.function('endswith', word)
 
-<<<<<<< HEAD
-    @fluent
-=======
-    def iterable(self, iterable_name, *, collection, attribute, word, func=None, operation=None):
-        """ Performs a filter with the OData 'iterable_name' keyword on the collection
+    @fluent
+    def iterable(self, iterable_name, *, collection, attribute, word, func=None,
+                 operation=None):
+        """ Performs a filter with the OData 'iterable_name' keyword
+        on the collection
 
         For example:
-        q.iterable('any', collection='email_addresses', attribute='address', operation='eq', word='george@best.com')
+        q.iterable('any', collection='email_addresses', attribute='address',
+        operation='eq', word='george@best.com')
 
         will transform to a filter such as:
-
         emailAddresses/any(a:a/address eq 'george@best.com')
 
-        :param iterable_name: the OData name of the iterable
-        :param collection: the collection to apply the any keyword on
-        :param attribute: the attribute of the collection to check
-        :param word: the word to check
-        :param func: the logical function to apply to the attribute inside the collection
-        :param operation: the logical operation to apply to the attribute inside the collection
+        :param str iterable_name: the OData name of the iterable
+        :param str collection: the collection to apply the any keyword on
+        :param str attribute: the attribute of the collection to check
+        :param str word: the word to check
+        :param str func: the logical function to apply to the attribute inside
+         the collection
+        :param str operation: the logical operation to apply to the attribute
+         inside the collection
+        :rtype: Query
         """
 
         if func is None and operation is None:
             raise ValueError('Provide a function or an operation to apply')
         elif func is not None and operation is not None:
-            raise ValueError('Provide either a function or an operation but not both')
+            raise ValueError(
+                'Provide either a function or an operation but not both')
 
         current_att = self._attribute
         self._attribute = iterable_name
@@ -685,51 +679,64 @@
         else:
             sentence = self._prepare_sentence(attribute, operation, word)
 
-        self._add_filter('{}/{}(a:a/{})'.format(collection, iterable_name, sentence))
+        self._add_filter(
+            '{}/{}(a:a/{})'.format(collection, iterable_name, sentence))
 
         self._attribute = current_att
 
         return self
 
+    @fluent
     def any(self, *, collection, attribute, word, func=None, operation=None):
         """ Performs a filter with the OData 'any' keyword on the collection
 
         For example:
-        q.any(collection='email_addresses', attribute='address', operation='eq', word='george@best.com')
+        q.any(collection='email_addresses', attribute='address',
+        operation='eq', word='george@best.com')
 
         will transform to a filter such as:
 
         emailAddresses/any(a:a/address eq 'george@best.com')
 
-        :param collection: the collection to apply the any keyword on
-        :param attribute: the attribute of the collection to check
-        :param word: the word to check
-        :param func: the logical function to apply to the attribute inside the collection
-        :param operation: the logical operation to apply to the attribute inside the collection
-        """
-
-        return self.iterable('any', collection=collection, attribute=attribute, word=word, func=func, operation=operation)
-
+        :param str collection: the collection to apply the any keyword on
+        :param str attribute: the attribute of the collection to check
+        :param str word: the word to check
+        :param str func: the logical function to apply to the attribute
+         inside the collection
+        :param str operation: the logical operation to apply to the
+         attribute inside the collection
+        :rtype: Query
+        """
+
+        return self.iterable('any', collection=collection, attribute=attribute,
+                             word=word, func=func, operation=operation)
+
+    @fluent
     def all(self, *, collection, attribute, word, func=None, operation=None):
         """ Performs a filter with the OData 'all' keyword on the collection
 
         For example:
-        q.all(collection='email_addresses', attribute='address', operation='eq', word='george@best.com')
+        q.any(collection='email_addresses', attribute='address',
+        operation='eq', word='george@best.com')
 
         will transform to a filter such as:
 
         emailAddresses/all(a:a/address eq 'george@best.com')
 
-        :param collection: the collection to apply the all keyword on
-        :param attribute: the attribute of the collection to check
-        :param word: the word to check
-        :param func: the logical function to apply to the attribute inside the collection
-        :param operation: the logical operation to apply to the attribute inside the collection
-        """
-
-        return self.iterable('all', collection=collection, attribute=attribute, word=word, func=func, operation=operation)
-
->>>>>>> 81654849
+        :param str collection: the collection to apply the any keyword on
+        :param str attribute: the attribute of the collection to check
+        :param str word: the word to check
+        :param str func: the logical function to apply to the attribute
+         inside the collection
+        :param str operation: the logical operation to apply to the
+         attribute inside the collection
+        :rtype: Query
+        """
+
+        return self.iterable('all', collection=collection, attribute=attribute,
+                             word=word, func=func, operation=operation)
+
+    @fluent
     def order_by(self, attribute=None, *, ascending=True):
         """ Applies a order_by clause
 
