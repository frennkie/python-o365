--- conflicted
+++ resolved
@@ -109,22 +109,7 @@
 # ...
 my_protocol = MSGraphProtocol(default_resource='shared_mailbox@example.com')
 
-<<<<<<< HEAD
 account = Account(credentials=my_credentials, protocol=my_protocol)
-=======
-- [Email](#email)
-- [Calendar](#calendar)
-- [Contacts](#contacts)
-- [Connection](#connection)
-- [FluentInbox](#fluent-inbox)
-
-## Email
-There are two classes for working with emails in O365.
-#### Inbox
-A collection of emails. This is used when ever you are requesting an email or emails. It can be set with filters so that you only download the emails which your script is interested in.
-#### Message
-An actual email with all it's associated data.
->>>>>>> a1b9f00d
 
 # now account is accesing the shared_mailbox@example.com in every api call.
 shared_mailbox_messages = account.mailbox().get_messages()
@@ -349,115 +334,6 @@
 message.body = 'George Best quote: I might go to Alcoholics Anonymous, but I think it would be difficult for me to remain anonymous'
 message.attachments.add('george_best_quotes.txt')
 message.save_draft()  # save the message on the cloud as a draft in the drafts folder
-```
-
-Working with saved emails is also easy:
-```python
-query = mailbox.new_query().on_attribute('subject').contains('george best')  # see Query object in Utils
-messages = mailbox.get_messages(limit=25, query=query)
-
-<<<<<<< HEAD
-message = messages[0]  # get the first one
-=======
-	schedule = Schedule((e,p))
-	try:
-		result = schedule.getCalendars()
-		print 'Fetched calendars for',e,'was successful:',result
-	except:
-		print 'Login failed for',e
->>>>>>> a1b9f00d
-
-message.mark_as_read()
-reply_msg = message.reply()
-
-if 'example@example.com' in reply_msg.to:  # magic methods implemented
-    reply_msg.body = 'George Best quote: I spent a lot of money on booze, birds and fast cars. The rest I just squandered.'
-else:
-    reply_msg.body = 'George Best quote: I used to go missing a lot... Miss Canada, Miss United Kingdom, Miss World.'
-
-reply_msg.send()
-```
-
-## AddressBook
-AddressBook groups the funcionality of both the Contact Folders and Contacts. Outlook Distribution Groups are not supported (By the Microsoft API's).
-
-#### Contact Folders
-Represents a Folder within your Contacts Section in Office 365.
-AddressBook class represents the parent folder (it's a folder itself).
-
-You can get any folder in your address book by requesting child folders or filtering by name.
-
-```python
-<<<<<<< HEAD
-address_book = account.address_book()
-
-contacts = address_book.get_contacts(limit=None)  # get all the contacts in the Personal Contacts root folder
-
-work_contacts_folder = address_book.get_folder(folder_name='Work Contacts')  # get a folder with 'Work Contacts' name
-
-message_to_all_contats_in_folder = work_contacts_folder.new_message()  # creates a draft message with all the contacts as recipients
-
-message_to_all_contats_in_folder.subject = 'Hallo!'
-message_to_all_contats_in_folder.body = """
-George Best quote:
-
-If you'd given me the choice of going out and beating four men and smashing a goal in
-from thirty yards against Liverpool or going to bed with Miss World,
-it would have been a difficult choice. Luckily, I had both.
-"""
-message_to_all_contats_in_folder.send()
-
-# querying folders is easy:
-child_folders = address_book.get_folders(25) # get at most 25 child folders
-
-for folder in child_folders:
-    print(folder.name, folder.parent_id)
-
-# creating a contact folder:
-address_book.create_child_folder('new folder')
-=======
-e = Event(auth=authentication,cal=parentCalendar)
->>>>>>> a1b9f00d
-```
-
-#### The Global Address List
-Office 365 API (Nor MS Graph API) has no concept such as the Outlook Global Address List.
-However you can use the [Users API](https://developer.microsoft.com/en-us/graph/docs/api-reference/v1.0/resources/users) to access all the users within your organization.
-
-Without admin consent you can only access a few properties of each user such as name and email and litte more.
-You can search by name or retrieve a contact specifying the complete email.
-
-- Basic Permision needed is Users.ReadBasic.All (limit info)
-- Full Permision is Users.Read.All but needs admin consent.
-
-To search the Global Address List (Users API):
-
-```python
-global_address_list = account.address_book(address_book='gal')
-
-# start a new query:
-q = global_address_list.new_query('display_name')
-q.startswith('George Best')
-
-print(global_address_list.get_contacts(query=q))
-```
-
-
-To retrieve a contact by it's email:
-
-```python
-contact = global_address_list.get_contact_by_email('example@example.com')
-```
-
-#### Contacts
-Everything returned from an `AddressBook` instance is a `Contact` instance.
-Contacts have all the information stored as attributes
-
-Creating a contact from an `AddressBook`:
-
-```python
-new_contact = address_book.new_contact()
-
 new_contact.name = 'George Best'
 new_contact.job_title = 'football player'
 new_contact.emails.add('george@best.com')
@@ -482,7 +358,6 @@
 ```python
 import datetime as dt
 
-<<<<<<< HEAD
 # ...
 schedule = account.schedule()
 
@@ -630,19 +505,6 @@
 
 When using certain methods, it is possible that you request more items than the api can return in a single api call.
 In this case the Api, returns a "next link" url where you can pull more data.
-=======
-# Setup connection object
-# This will provide you with auth url, open it and authentication and copy the resulting page url and paste it back in the input
-c = Connection.oauth2("your client_id", "your client_secret", store_token=True)
-
-# Proxy call is required only if you are behind proxy
-Connection.proxy(url='proxy.company.com', port=8080, username='proxy_username', password='proxy_password')
-
-# Start a message with OAuth2 
-m = Message(oauth=c.oauth)
-```
-
->>>>>>> a1b9f00d
 
 When this is the case, the methods in this library will return a `Pagination` object which abstracts all this into a single iterator.
 The pagination object will request "next links" as soon as they are needed.
@@ -680,7 +542,6 @@
     print(message.subject)
 ```
 
-<<<<<<< HEAD
 #### The Query helper
 
 When using the Office 365 API you can filter some fields.
@@ -725,13 +586,5 @@
 Then the exception will be captured and logged it to the stdout with it's message, an return Falsy (None, False, [], etc...)
 
 HttpErrors 4xx (Bad Request) and 5xx (Internal Server Error) are considered exceptions and raised also by the connection (you can configure this on the connection).
-=======
-### Support for shared mailboxes
-Basic support for working with shared mailboxes exists. The following functions take `user_id` as a keyword argument specifying the email address of the shared mailbox.
-
-* `FluentInbox.from_folder(..)` - read messages messages
-* `FluentInbox.get_folder(..)` - list folders
-* `FluentMessage.sendMessage(..)` - send as shared mailbox
-
-#### Soli Deo Gloria
->>>>>>> a1b9f00d
+
+#### Soli Deo Gloria