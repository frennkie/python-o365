# O365 - Microsoft Graph and Office 365 API made easy
<<<<<<< HEAD


> API Documentation is available [here](https://o365.github.io/python-o365/latest/html/api.html)

> Detailed usage documentation is still in progress
=======
>>>>>>> 81654849

This project aims is to make it easy to interact with Microsoft Graph and Office 365 Email, Contacts, Calendar, OneDrive, etc.

This project is inspired on the super work done by [Toben Archer](https://github.com/Narcolapser) [Python-O365](https://github.com/Narcolapser/python-o365).
The oauth part is based on the work done by [Royce Melborn](https://github.com/roycem90) which is now integrated with the original project.

I just want to make this project different in almost every sense, and make it also more pythonic.
So I ended up rewriting the whole project from scratch.

The result is a package that provides a lot of the Microsoft Graph and Office 365 API capabilities.

This is for example how you send a message:

```python
from O365 import Account

credentials = ('client_id', 'client_secret')

account = Account(credentials)
m = account.new_message()
m.to.add('to_example@example.com')
m.subject = 'Testing!'
m.body = "George Best quote: I've stopped drinking, but only while I'm asleep."
m.send()
```


### Why choose O365?
- Almost Full Support for MsGraph and Office 365 Rest Api.
- Good Abstraction layer between each Api. Change the api (Graph vs Office365) and don't worry about the api internal implementation.
- Full oauth support with automatic handling of refresh tokens.
- Automatic handling between local datetimes and server datetimes. Work with your local datetime and let this library do the rest.
- Change between different resource with ease: access shared mailboxes, other users resources, sharepoint resources, etc.
- Pagination support through a custom iterator that handles future requests automatically. Request Infinite items!
- A query helper to help you build custom OData queries (filter, order and select).
- Modular ApiComponents can be created and build to achieve further functionality.

___

**Python 3.4 is the minimum required**... I was very tempted to just go for 3.6 and use f-strings. Those are fantastic!

This project was also a learning resource for me. This is a list of not so common python characteristics used in this project:
- New unpacking technics: `def method(argument, *, with_name=None, **other_params):`
- Enums: `from enum import Enum`
- Factory paradigm
- Package organization
- Timezone conversion and timezone aware datetimes
- Etc. (see the code!)

> **This project is in early development.** Changes that can break your code may be commited. If you want to help please feel free to fork and make pull requests.


What follows is kind of a wiki... but you will get more insights by looking at the code.

## Table of contents

- [Install](#install)
- [Protocols](#protocols)
- [Authentication](#authentication)
- [Account Class and Modularity](#account)
- [MailBox](#mailbox)
- [AddressBook](#addressbook)
- [Calendar](#calendar)
- [OneDrive](#onedrive)
- [Sharepoint](#sharepoint)
- [Utils](#utils)


## Install
O365 is available on pypi.org. Simply run `pip install O365` to install it.

Project dependencies installed by pip:
 - requests
 - requests-oauthlib
 - beatifulsoup4
 - stringcase
 - python-dateutil
 - tzlocal
 - pytz
 
 The first step to be able to work with this library is to register an application and retrieve the auth token. See [Authentication](#authentication).

## Protocols
Protocols handles the aspects of comunications between different APIs.
This project uses by default either the Office 365 APIs or Microsoft Graph APIs.
But, you can use many other Microsoft APIs as long as you implement the protocol needed.

You can use one or the other:

- `MSGraphProtocol` to use the [Microsoft Graph API](https://developer.microsoft.com/en-us/graph/docs/concepts/overview)
- `MSOffice365Protocol` to use the [Office 365 API](https://msdn.microsoft.com/en-us/office/office365/api/api-catalog)

Both protocols are similar but consider the following:

Reasons to use `MSGraphProtocol`:
- It is the recommended Protocol by Microsoft.
- It can access more resources over Office 365 (for example OneDrive)

Reasons to use `MSOffice365Protocol`:
- It can send emails with attachments up to 150 MB. MSGraph only allows 4MB on each request.

The default protocol used by the `Account` Class is `MSGraphProtocol`.

You can implement your own protocols by inheriting from `Protocol` to communicate with other Microsoft APIs.

You can instantiate protocols like this:
```python
from O365 import MSGraphProtocol

# try the api version beta of the Microsoft Graph endpoint.
protocol = MSGraphProtocol(api_version='beta')  # MSGraphProtocol defaults to v1.0 api version
```

##### Resources:
Each API endpoint requires a resource. This usually defines the owner of the data.
Every protocol defaults to resource 'ME'. 'ME' is the user which has given consent, but you can change this behaviour by providing a different default resource to the protocol constructor.

For example when accesing a shared mailbox:


```python
# ...
account = Account(credentials=my_credentials, main_resource='shared_mailbox@example.com')
# Any instance created using account will inherit the resource defined for account.
```

This can be done however at any point. For example at the protocol level:
```python
# ...
my_protocol = MSGraphProtocol(default_resource='shared_mailbox@example.com')

account = Account(credentials=my_credentials, protocol=my_protocol)

# now account is accesing the shared_mailbox@example.com in every api call.
shared_mailbox_messages = account.mailbox().get_messages()
```
 

Instead of defining the resource used at the account or protocol level, you can provide it per use case as follows:
```python
# ...
account = Account(credentials=my_credentials)  # account defaults to 'ME' resource

mailbox = account.mailbox('shared_mailbox@example.com')  # mailbox is using 'shared_mailbox@example.com' resource instead of 'ME'

# or:

message = Message(parent=account, main_resource='shared_mailbox@example.com')  # message is using 'shared_mailbox@example.com' resource
```

Usually you will work with the default 'ME' resuorce, but you can also use one of the following:

- **'me'**: the user which has given consent. the default for every protocol.
- **'user:user@domain.com'**: a shared mailbox or a user account for which you have permissions. If you don't provide 'user:' will be infered anyways.
- **'sharepoint:sharepoint-site-id'**: a sharepoint site id.
- **'group:group-site-id'**: a office365 group id.  

## Authentication
You can only authenticate using oauth athentication as Microsoft deprecated basic oauth on November 1st 2018.

- Oauth authentication: using an authentication token provided after user consent.

The `Connection` Class handles the authentication.

#### Oauth Authentication
This section is explained using Microsoft Graph Protocol, almost the same applies to the Office 365 REST API.


##### Permissions and Scopes:
When using oauth you create an application and allow some resources to be accesed and used by it's users.
Then the user can request access to one or more of this resources by providing scopes to the oauth provider.

For example your application can have Calendar.Read, Mail.ReadWrite and Mail.Send permissions, but the application can request access only to the Mail.ReadWrite and Mail.Send permission.
This is done by providing scopes to the connection object like so:
```python
from O365 import Connection

credentials = ('client_id', 'client_secret')

scopes = ['https://graph.microsoft.com/Mail.ReadWrite', 'https://graph.microsoft.com/Mail.Send']

con = Connection(credentials, scopes=scopes)
```

Scope implementation depends on the protocol used. So by using protocol data you can automatically set the scopes needed:

You can get the same scopes as before using protocols like this:

```python
protocol_graph = MSGraphProtocol()

scopes_graph = protocol.get_scopes_for('message all')
# scopes here are: ['https://graph.microsoft.com/Mail.ReadWrite', 'https://graph.microsoft.com/Mail.Send']

protocol_office = MSOffice365Protocol()

scopes_office = protocol.get_scopes_for('message all')
# scopes here are: ['https://outlook.office.com/Mail.ReadWrite', 'https://outlook.office.com/Mail.Send']

con = Connection(credentials, scopes=scopes_graph)
```


##### Authentication Flow
1. To work with oauth you first need to register your application at [Microsoft Application Registration Portal](https://apps.dev.microsoft.com/).

    1. Login at [Microsoft Application Registration Portal](https://apps.dev.microsoft.com/)
    2. Create an app, note your app id (client_id)
    3. Generate a new password (client_secret) under "Application Secrets" section
    4. Under the "Platform" section, add a new Web platform and set "https://outlook.office365.com/owa/" as the redirect URL
    5. Under "Microsoft Graph Permissions" section, add the delegated permissions you want (see scopes), as an example, to read and send emails use:
        1. Mail.ReadWrite
        2. Mail.Send
        3. User.Read

2. Then you need to login for the first time to get the access token by consenting the application to access the resources it needs.
    1. First get the authorization url.
        ```python
        url = account.connection.get_authorization_url()
        ```
    2. The user must visit this url and give consent to the application. When consent is given, the page will rediret to: "https://outlook.office365.com/owa/".

       Then the user must copy the resulting page url and give it to the connection object:

        ```python
        result_url = input('Paste the result url here...')

        account.connection.request_token(result_url)  # This, if succesful, will store the token in a txt file on the user project folder.
        ```

        <span style="color:red">Take care, the access token must remain protected from unauthorized users.</span>

    3. At this point you will have an access token that will provide valid credentials when using the api. If you change the scope requested, then the current token won't work, and you will need the user to give consent again on the application to gain access to the new scopes requested.

    The access token only lasts 60 minutes, but the app will automatically request new tokens through the refresh tokens, but note that a refresh token only lasts for 90 days. So you must use it before or you will need to request a new access token again (no new consent needed by the user, just a login).
    
    If your application needs to work for more than 90 days without user interaction and without interacting with the API, then you must implement a periodic call to `Connection.refresh_token` before the 90 days have passed.


##### Using O365 to authenticate

You can manually authenticate by using a single `Connection` instance as described before or use the helper methods provided by the library.

1. `account.authenticate`:
    
    This is the preferred way for performing authentication.
    
    Create an `Account` instance and authenticate using the `authenticate` method:
    ```python
    from O365 import Account
 
    account = Account(credentials=('client_id', 'client_secret'))
    result = account.authenticate(scopes=['basic', 'message_all'])  # request a token for this scopes
 
    # this will ask to visit the app consent screen where the user will be asked to give consent on the requested scopes.
    # then the user will have to provide the result url afeter consent. 
    # if all goes as expected, result will be True and a token will be stored in the default location.
    ```
    
2. `oauth_authentication_flow`:
     
    ```python
    from O365 import oauth_authentication_flow
    
    result = oauth_authentication_flow('client_id', 'client_secret', ['scopes_required'])
    ```
    
## Account Class and Modularity <a name="account"></a>
Usually you will only need to work with the `Account` Class. This is a wrapper around all functionality.

But you can also work only with the pieces you want.

For example, instead of:
```python
from O365 import Account

account = Account(('client_id', 'client_secret'))
message = account.new_message()
# ...
mailbox = account.mailbox()
# ...
```

You can work only with the required pieces:

```python
from O365 import Connection, MSGraphProtocol, Message, MailBox

my_protocol = MSGraphProtocol()
con = Connection(('client_id', 'client_secret'))

message = Message(con=con, protocol=my_protocol)
# ...
mailbox = MailBox(con=con, protocol=my_protocol)
message2 = Message(parent=mailbox)  # message will inherit the connection and protocol from mailbox when using parent.
# ...
```

It's also easy to implement a custom Class.

Just Inherit from `ApiComponent`, define the endpoints, and use the connection to make requests. If needed also inherit from Protocol to handle different comunications aspects with the API server.

```python
from O365.utils import ApiComponent 

class CustomClass(ApiComponent):
    _endpoints = {'my_url_key': '/customendpoint'}
    
    def __init__(self, *, parent=None, con=None, **kwargs):
        super().__init__(parent=parent, con=con, **kwargs)
        # ...

    def do_some_stuff(self):
        
        # self.build_url just merges the protocol service_url with the enpoint passed as a parameter
        # to change the service_url implement your own protocol inherinting from Protocol Class
        url = self.build_url(self._endpoints.get('my_url_key'))  
        
        my_params = {'param1': 'param1'}

        response = self.con.get(url, params=my_params)  # note the use of the connection here.

        # handle response and return to the user...
```

## MailBox
Mailbox groups the funcionality of both the messages and the email folders.

```python
mailbox = account.mailbox()

inbox = mailbox.inbox_folder()

for message in inbox.get_messages():
    print(message)

sent_folder = mailbox.sent_folder()

for message in sent_folder.get_messages():
    print(message)

m = mailbox.new_message()

m.to.add('to_example@example.com')
m.body = 'George Best quote: In 1969 I gave up women and alcohol - it was the worst 20 minutes of my life.'
m.save_draft()
```

#### Email Folder
Represents a `Folder` within your email mailbox.

You can get any folder in your mailbox by requesting child folders or filtering by name.

```python
mailbox = account.mailbox()

archive = mailbox.get_folder(folder_name='archive')  # get a folder with 'archive' name

child_folders = archive.get_folders(25) # get at most 25 child folders of 'archive' folder

for folder in child_folders:
    print(folder.name, folder.parent_id)

new_folder = archive.create_child_folder('George Best Quotes')
```

#### Message
An email object with all it's data and methods.

Creating a draft message is as easy as this:
```python
message = mailbox.new_message()
message.to.add(['example1@example.com', 'example2@example.com'])
message.sender.address = 'my_shared_account@example.com'  # changing the from address
message.body = 'George Best quote: I might go to Alcoholics Anonymous, but I think it would be difficult for me to remain anonymous'
message.attachments.add('george_best_quotes.txt')
message.save_draft()  # save the message on the cloud as a draft in the drafts folder
```

Working with saved emails is also easy:
```python
query = mailbox.new_query().on_attribute('subject').contains('george best')  # see Query object in Utils
messages = mailbox.get_messages(limit=25, query=query)

message = messages[0]  # get the first one

message.mark_as_read()
reply_msg = message.reply()

if 'example@example.com' in reply_msg.to:  # magic methods implemented
    reply_msg.body = 'George Best quote: I spent a lot of money on booze, birds and fast cars. The rest I just squandered.'
else:
    reply_msg.body = 'George Best quote: I used to go missing a lot... Miss Canada, Miss United Kingdom, Miss World.'

reply_msg.send()
```

## AddressBook
AddressBook groups the funcionality of both the Contact Folders and Contacts. Outlook Distribution Groups are not supported (By the Microsoft API's).

#### Contact Folders
Represents a Folder within your Contacts Section in Office 365.
AddressBook class represents the parent folder (it's a folder itself).

You can get any folder in your address book by requesting child folders or filtering by name.

```python
address_book = account.address_book()

contacts = address_book.get_contacts(limit=None)  # get all the contacts in the Personal Contacts root folder

work_contacts_folder = address_book.get_folder(folder_name='Work Contacts')  # get a folder with 'Work Contacts' name

message_to_all_contats_in_folder = work_contacts_folder.new_message()  # creates a draft message with all the contacts as recipients

message_to_all_contats_in_folder.subject = 'Hallo!'
message_to_all_contats_in_folder.body = """
George Best quote:

If you'd given me the choice of going out and beating four men and smashing a goal in
from thirty yards against Liverpool or going to bed with Miss World,
it would have been a difficult choice. Luckily, I had both.
"""
message_to_all_contats_in_folder.send()

# querying folders is easy:
child_folders = address_book.get_folders(25) # get at most 25 child folders

for folder in child_folders:
    print(folder.name, folder.parent_id)

# creating a contact folder:
address_book.create_child_folder('new folder')
```

#### The Global Address List
Office 365 API (Nor MS Graph API) has no concept such as the Outlook Global Address List.
However you can use the [Users API](https://developer.microsoft.com/en-us/graph/docs/api-reference/v1.0/resources/users) to access all the users within your organization.

Without admin consent you can only access a few properties of each user such as name and email and litte more.
You can search by name or retrieve a contact specifying the complete email.

- Basic Permision needed is Users.ReadBasic.All (limit info)
- Full Permision is Users.Read.All but needs admin consent.

To search the Global Address List (Users API):

```python
global_address_list = account.address_book(address_book='gal')

# start a new query:
q = global_address_list.new_query('display_name')
q.startswith('George Best')

print(global_address_list.get_contacts(query=q))
```


To retrieve a contact by it's email:

```python
contact = global_address_list.get_contact_by_email('example@example.com')
```

#### Contacts
Everything returned from an `AddressBook` instance is a `Contact` instance.
Contacts have all the information stored as attributes

Creating a contact from an `AddressBook`:

```python
new_contact = address_book.new_contact()

new_contact.name = 'George Best'
new_contact.job_title = 'football player'
new_contact.emails.add('george@best.com')

new_contact.save()  # saved on the cloud

message = new_contact.new_message()  #  Bonus: send a message to this contact

# ...

new_contact.delete()  # Bonus: deteled from the cloud
```


## Calendar
The calendar and events functionality is group in a `Schedule` object.

A `Schedule` instance can list and create calendars. It can also list or create events on the default user calendar.
To use other calendars use a `Calendar` instance.  

Working with the `Schedule` instance:
```python
import datetime as dt

# ...
schedule = account.schedule()

new_event = schedule.new_event()  # creates a new event in the user default calendar
new_event.subject = 'Recruit George Best!'
new_event.location = 'England'

# naive datetimes will automatically be converted to timezone aware datetime
#  objects using the local timezone detected or the protocol provided timezone

new_event.start = dt.datetime(2018, 9, 5, 19, 45) 
# so new_event.start becomes: datetime.datetime(2018, 9, 5, 19, 45, tzinfo=<DstTzInfo 'Europe/Paris' CEST+2:00:00 DST>)

new_event.recurrence.set_daily(1, end=dt.datetime(2018, 9, 10))
new_event.remind_before_minutes = 45

new_event.save()
```

Working with `Calendar` instances:
```python
calendar = schedule.get_calendar(calendar_name='Birthdays')

calendar.name = 'Football players birthdays'
calendar.update()

q = calendar.new_query('start').greater_equal(dt.datetime(2018, 5, 20))
q.chain('and').on_attribute('end').less_equal(dt.datetime(2018, 5, 24))

birthdays = calendar.get_events(query=q)

for event in birthdays:
    if event.subject == 'George Best Birthday':
        # He died in 2005... but we celebrate anyway!
        event.accept("I'll attend!")  # send a response accepting
    else:
        event.decline("No way I'm comming, I'll be in Spain", send_response=False)  # decline the event but don't send a reponse to the organizer
```

## OneDrive
The `Storage` class handles all functionality around One Drive and Document Library Storage in Sharepoint.

The `Storage` instance allows to retrieve `Drive` instances which handles all the Files and Folders from within the selected `Storage`.
Usually you will only need to work with the default drive. But the `Storage` instances can handle multiple drives.


A `Drive` will allow you to work with Folders and Files.

```python
account = Account(credentials=my_credentials)

storage = account.storage()  # here we get the storage instance that handles all the storage options.

# list all the drives:
drives = storage.get_drives()

# get the default drive
my_drive = storage.get_default_drive()  # or get_drive('drive-id')

# get some folders:
root_folder = my_drive.get_root_folder()
attachments_folder = my_drive.get_special_folder('attachments')

# iterate over the first 25 items on the root folder
for item in root_folder.get_items(limit=25):
    if item.is_folder:
        print(item.get_items(2))  # print the first to element on this folder.
    elif item.is_file:
        if item.is_photo:
            print(item.camera_model)  # print some metadata of this photo
        elif item.is_image:
            print(item.dimensione)  # print the image dimensions
        else:
            # regular file:
            print(item.mime_type)  # print the mime type
```

Both Files and Folders are DriveItems. Both Image and Photo are Files, but Photo is also an Image. All have some different methods and properties. 
Take care when using 'is_xxxx'.

When coping a DriveItem the api can return a direct copy of the item or a pointer to a resource that will inform on the progress of the copy operation.

```python
# copy a file to the documents special folder

documents_folder = drive.get_special_folder('documents')

files = drive.search('george best quotes', limit=1)

if files:
    george_best_quotes = files[0]
    operation = george_best_quotes.copy(target=documents_folder)  # operation here is an instance of CopyOperation
    
    # to check for the result just loop over check_status.
    # check_status is a generator that will yield a new status and progress until the file is finally copied
    for status, progress in operation.check_status():  # if it's an async operations, this will request to the api for the status in every loop
        print('{} - {}'.format(status, progress))  # prints 'in progress - 77.3' until finally completed: 'completed - 100.0'
    copied_item = operation.get_item()  # the copy operation is completed so you can get the item.
    if copied_item:
        copied_item.delete()  # ... oops!
```

You can also work with share permissions:

```python
current_permisions = file.get_permissions()  # get all the current permissions on this drive_item (some may be inherited)

# share with link
permission = file.share_with_link(share_type='edit')
if permission:
    print(permission.share_link)  # the link you can use to share this drive item
# share with invite
permission = file.share_with_invite(recipients='george_best@best.com', send_email=True, message='Greetings!!', share_type='edit')
if permission:
    print(permission.granted_to)  # the person you share this item with
```

You can also:
```python
# download files:
file.download(to_path='/quotes/')

# upload files:

# if the uploaded file is bigger than 4MB the file will be uploaded in chunks of 5 MB until completed.
# this can take several requests and can be time consuming.
uploaded_file = folder.upload_file(item='path_to_my_local_file')

# restore versions:
versiones = file.get_versions()
for version in versions:
    if version.name == '2.0':
        version.restore()  # restore the version 2.0 of this file

# ... and much more ...
```


## Sharepoint
Work in progress


## Utils

#### Pagination

When using certain methods, it is possible that you request more items than the api can return in a single api call.
In this case the Api, returns a "next link" url where you can pull more data.

When this is the case, the methods in this library will return a `Pagination` object which abstracts all this into a single iterator.
The pagination object will request "next links" as soon as they are needed.

For example:

```python
maibox = account.mailbox()

messages = mailbox.get_messages(limit=1500)  # the Office 365 and MS Graph API have a 999 items limit returned per api call.

# Here messages is a Pagination instance. It's an Iterator so you can iterate over.

# The first 999 iterations will be normal list iterations, returning one item at a time.
# When the iterator reaches the 1000 item, the Pagination instance will call the api again requesting exactly 500 items
# or the items specified in the batch parameter (see later).

for message in messages:
    print(message.subject)
```

When using certain methods you will have the option to specify not only a limit option (the number of items to be returned) but a batch option.
This option will indicate the method to request data to the api in batches until the limit is reached or the data consumed.
This is usefull when you want to optimize memory or network latency.

For example:

```python
messages = mailbox.get_messages(limit=100, batch=25)

# messages here is a Pagination instance
# when iterating over it will call the api 4 times (each requesting 25 items).

for message in messages:  # 100 loops with 4 requests to the api server
    print(message.subject)
```

#### The Query helper

When using the Office 365 API you can filter some fields.
This filtering is tedious as is using [Open Data Protocol (OData)](http://docs.oasis-open.org/odata/odata/v4.0/errata03/os/complete/part2-url-conventions/odata-v4.0-errata03-os-part2-url-conventions-complete.html).

Every `ApiComponent` (such as `MailBox`) implements a new_query method that will return a `Query` instance.
This `Query` instance can handle the filtering (and sorting and selecting) very easily.

For example:

```python
query = mailbox.new_query()

query = query.on_attribute('subject').contains('george best').chain('or').startswith('quotes')

# 'created_date_time' will automatically be converted to the protocol casing.
# For example when using MS Graph this will become 'createdDateTime'.

query = query.chain('and').on_attribute('created_date_time').greater(datetime(2018, 3, 21))

print(query)

# contains(subject, 'george best') or startswith(subject, 'quotes') and createdDateTime gt '2018-03-21T00:00:00Z'
# note you can pass naive datetimes and those will be converted to you local timezone and then send to the api as UTC in iso8601 format

# To use Query objetcs just pass it to the query parameter:
filtered_messages = mailbox.get_messages(query=query)
```

You can also specify specific data to be retrieved with "select":

```python
# select only some properties for the retrieved messages:
query = mailbox.new_query().select('subject', 'to_recipients', 'created_date_time')

messages_with_selected_properties = mailbox.get_messages(query=query)
```

#### Request Error Handling

Whenever a Request error raises, the connection object will raise an exception.
Then the exception will be captured and logged it to the stdout with it's message, an return Falsy (None, False, [], etc...)

HttpErrors 4xx (Bad Request) and 5xx (Internal Server Error) are considered exceptions and raised also by the connection (you can configure this on the connection).

#### Soli Deo Gloria<|MERGE_RESOLUTION|>--- conflicted
+++ resolved
@@ -1,12 +1,9 @@
 # O365 - Microsoft Graph and Office 365 API made easy
-<<<<<<< HEAD
 
 
 > API Documentation is available [here](https://o365.github.io/python-o365/latest/html/api.html)
 
 > Detailed usage documentation is still in progress
-=======
->>>>>>> 81654849
 
 This project aims is to make it easy to interact with Microsoft Graph and Office 365 Email, Contacts, Calendar, OneDrive, etc.
 
